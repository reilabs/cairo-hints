--- conflicted
+++ resolved
@@ -1,687 +1,683 @@
-use cairo_lang_casm::{casm, casm_extend, hints::Hint, instructions::Instruction};
-use cairo_lang_sierra::{
-    extensions::{
-        bitwise::BitwiseType,
-        core::{CoreLibfunc, CoreType},
-        ec::EcOpType,
-        gas::{CostTokenType, GasBuiltinType},
-        pedersen::PedersenType,
-        poseidon::PoseidonType,
-        range_check::RangeCheckType,
-        segment_arena::SegmentArenaType,
-        starknet::syscalls::SystemType,
-        ConcreteType, NamedType,
-    },
-    ids::ConcreteTypeId,
-    program::{Function, Program as SierraProgram},
-    program_registry::ProgramRegistry,
-};
-use cairo_lang_sierra_ap_change::calc_ap_changes;
-use cairo_lang_sierra_gas::gas_info::GasInfo;
-use cairo_lang_sierra_to_casm::{
-    compiler::{CairoProgram, SierraToCasmConfig},
-    metadata::{calc_metadata, Metadata, MetadataComputationConfig, MetadataError},
-};
-use cairo_lang_sierra_type_size::get_type_size_map;
-use cairo_lang_utils::unordered_hash_map::UnorderedHashMap;
-use cairo_proto_serde::configuration::Configuration;
-use cairo_vm::{
-    hint_processor::cairo_1_hint_processor::hint_processor::Cairo1HintProcessor,
-    serde::deserialize_program::{ApTracking, FlowTrackingData, HintParams, ReferenceManager},
-    types::{builtin_name::BuiltinName, program::Program, relocatable::MaybeRelocatable, layout_name::LayoutName},
-    vm::{
-        errors::{runner_errors::RunnerError, vm_errors::VirtualMachineError},
-        runners::cairo_runner::{CairoRunner, RunResources, RunnerMode},
-        vm_core::VirtualMachine,
-    },
-    Felt252,
-};
-use itertools::chain;
-use std::collections::HashMap;
-
-use crate::{rpc_hint_processor::Rpc1HintProcessor, Error, FuncArg};
-
-#[derive(Debug)]
-pub struct Cairo1RunConfig<'a> {
-    pub args: &'a [FuncArg],
-    pub trace_enabled: bool,
-    pub relocate_mem: bool,
-    pub layout: &'a LayoutName,
-    pub proof_mode: bool,
-    // Should be true if either air_public_input or cairo_pie_output are needed
-    // Sets builtins stop_ptr by calling `final_stack` on each builtin
-    pub finalize_builtins: bool,
-}
-
-impl Default for Cairo1RunConfig<'_> {
-    fn default() -> Self {
-        Self {
-            args: Default::default(),
-            trace_enabled: false,
-            relocate_mem: false,
-<<<<<<< HEAD
-            layout: LayoutName::all_cairo,
-=======
-            layout: &LayoutName::plain,
->>>>>>> 092c9be3
-            proof_mode: false,
-            finalize_builtins: false,
-        }
-    }
-}
-
-// Runs a Cairo 1 program
-// Returns the runner & VM after execution + the return values
-pub fn cairo_run_program(
-    sierra_program: &SierraProgram,
-    cairo_run_config: Cairo1RunConfig,
-    configuration: &Configuration,
-    entry_func_name: &str,
-) -> Result<(CairoRunner, VirtualMachine, Vec<MaybeRelocatable>), Error> {
-    let metadata = create_metadata(sierra_program, Some(Default::default()))?;
-    let sierra_program_registry = ProgramRegistry::<CoreType, CoreLibfunc>::new(sierra_program)?;
-    let type_sizes =
-        get_type_size_map(sierra_program, &sierra_program_registry).unwrap_or_default();
-    let config = SierraToCasmConfig {
-        gas_usage_check: false,
-        max_bytecode_size: usize::MAX,
-    };
-    let casm_program =
-        cairo_lang_sierra_to_casm::compiler::compile(sierra_program, &metadata, config)?;
-
-    let main_func = find_function(sierra_program, entry_func_name)?;
-
-    let initial_gas = 9999999999999_usize;
-
-    // Modified entry code to be compatible with custom cairo1 Proof Mode.
-    // This adds code that's needed for dictionaries, adjusts ap for builtin pointers, adds initial gas for the gas builtin if needed, and sets up other necessary code for cairo1
-    let (entry_code, builtins) = create_entry_code(
-        &sierra_program_registry,
-        &casm_program,
-        &type_sizes,
-        main_func,
-        initial_gas,
-        cairo_run_config.proof_mode,
-        cairo_run_config.args,
-    )?;
-
-    // Fetch return type data
-    let return_type_id = main_func
-        .signature
-        .ret_types
-        .last()
-        .ok_or(Error::NoRetTypesInSignature)?;
-    let return_type_size = type_sizes
-        .get(return_type_id)
-        .cloned()
-        .ok_or_else(|| Error::NoTypeSizeForId(return_type_id.clone()))?;
-
-    // This footer is used by lib funcs
-    let libfunc_footer = create_code_footer();
-
-    // Header used to initiate the infinite loop after executing the program
-    // Also appends return values to output segment
-    let proof_mode_header = if cairo_run_config.proof_mode {
-        create_proof_mode_header(builtins.len() as i16, return_type_size)
-    } else {
-        casm! {}.instructions
-    };
-
-    // This is the program we are actually running/proving
-    // With (embedded proof mode), cairo1 header and the libfunc footer
-    let instructions = chain!(
-        proof_mode_header.iter(),
-        entry_code.iter(),
-        casm_program.instructions.iter(),
-        libfunc_footer.iter(),
-    );
-
-    let (processor_hints, program_hints) = build_hints_vec(instructions.clone());
-
-    let hint_processor = Cairo1HintProcessor::new(&processor_hints, RunResources::default());
-    let mut hint_processor = Rpc1HintProcessor::new(hint_processor, configuration)?;
-
-    let data: Vec<MaybeRelocatable> = instructions
-        .flat_map(|inst| inst.assemble().encode())
-        .map(|x| Felt252::from(&x))
-        .map(MaybeRelocatable::from)
-        .collect();
-
-    let data_len = data.len();
-
-    let program = if cairo_run_config.proof_mode {
-        Program::new_for_proof(
-            builtins,
-            data,
-            0,
-            // Proof mode is on top
-            // jmp rel 0 is on PC == 2
-            2,
-            program_hints,
-            ReferenceManager {
-                references: Vec::new(),
-            },
-            HashMap::new(),
-            vec![],
-            None,
-        )?
-    } else {
-        Program::new(
-            builtins,
-            data,
-            Some(0),
-            program_hints,
-            ReferenceManager {
-                references: Vec::new(),
-            },
-            HashMap::new(),
-            vec![],
-            None,
-        )?
-    };
-
-    let runner_mode = if cairo_run_config.proof_mode {
-        RunnerMode::ProofModeCairo1
-    } else {
-        RunnerMode::ExecutionMode
-    };
-
-    let mut runner = CairoRunner::new_v2(&program, *cairo_run_config.layout, runner_mode)?;
-    let mut vm = VirtualMachine::new(cairo_run_config.trace_enabled);
-    let end = runner.initialize(&mut vm, cairo_run_config.proof_mode)?;
-
-    additional_initialization(&mut vm, data_len)?;
-
-    // Run it until the end / infinite loop in proof_mode
-    runner.run_until_pc(end, &mut vm, &mut hint_processor)?;
-    if cairo_run_config.proof_mode {
-        // As we will be inserting the return values into the output segment after running the main program (right before the infinite loop) the computed size for the output builtin will be 0
-        // We need to manually set the segment size for the output builtin's segment so memory hole counting doesn't fail due to having a higher accessed address count than the segment's size
-        vm.segments
-            .segment_sizes
-            .insert(2, return_type_size as usize);
-    }
-    runner.end_run(false, false, &mut vm, &mut hint_processor)?;
-
-    // Fetch return values
-    let return_values = fetch_return_values(return_type_size, return_type_id, &vm)?;
-
-    // Set stop pointers for builtins so we can obtain the air public input
-    if cairo_run_config.finalize_builtins {
-        finalize_builtins(
-            cairo_run_config.proof_mode,
-            &main_func.signature.ret_types,
-            &type_sizes,
-            &mut vm,
-        )?;
-
-        // Build execution public memory
-        if cairo_run_config.proof_mode {
-            // As the output builtin is not used by the program we need to compute it's stop ptr manually
-            vm.set_output_stop_ptr_offset(return_type_size as usize);
-
-            runner.finalize_segments(&mut vm)?;
-        }
-    }
-
-    runner.relocate(&mut vm, true)?;
-
-    Ok((runner, vm, return_values))
-}
-
-fn additional_initialization(vm: &mut VirtualMachine, data_len: usize) -> Result<(), Error> {
-    // Create the builtin cost segment
-    let builtin_cost_segment = vm.add_memory_segment();
-    for token_type in CostTokenType::iter_precost() {
-        vm.insert_value(
-            (builtin_cost_segment + (token_type.offset_in_builtin_costs() as usize))
-                .map_err(VirtualMachineError::Math)?,
-            Felt252::default(),
-        )?
-    }
-    // Put a pointer to the builtin cost segment at the end of the program (after the
-    // additional `ret` statement).
-    vm.insert_value(
-        (vm.get_pc() + data_len).map_err(VirtualMachineError::Math)?,
-        builtin_cost_segment,
-    )?;
-
-    Ok(())
-}
-
-#[allow(clippy::type_complexity)]
-fn build_hints_vec<'b>(
-    instructions: impl Iterator<Item = &'b Instruction>,
-) -> (Vec<(usize, Vec<Hint>)>, HashMap<usize, Vec<HintParams>>) {
-    let mut hints: Vec<(usize, Vec<Hint>)> = Vec::new();
-    let mut program_hints: HashMap<usize, Vec<HintParams>> = HashMap::new();
-
-    let mut hint_offset = 0;
-
-    for instruction in instructions {
-        if !instruction.hints.is_empty() {
-            hints.push((hint_offset, instruction.hints.clone()));
-            program_hints.insert(
-                hint_offset,
-                vec![HintParams {
-                    code: hint_offset.to_string(),
-                    accessible_scopes: Vec::new(),
-                    flow_tracking_data: FlowTrackingData {
-                        ap_tracking: ApTracking::default(),
-                        reference_ids: HashMap::new(),
-                    },
-                }],
-            );
-        }
-        hint_offset += instruction.body.op_size();
-    }
-    (hints, program_hints)
-}
-
-/// Finds first function ending with `name_suffix`.
-fn find_function<'a>(
-    sierra_program: &'a SierraProgram,
-    name_suffix: &'a str,
-) -> Result<&'a Function, RunnerError> {
-    sierra_program
-        .funcs
-        .iter()
-        .find(|f| {
-            if let Some(name) = &f.id.debug_name {
-                name.ends_with(name_suffix)
-            } else {
-                false
-            }
-        })
-        .ok_or_else(|| RunnerError::MissingMain)
-}
-
-/// Creates a list of instructions that will be appended to the program's bytecode.
-fn create_code_footer() -> Vec<Instruction> {
-    casm! {
-        // Add a `ret` instruction used in libfuncs that retrieve the current value of the `fp`
-        // and `pc` registers.
-        ret;
-    }
-    .instructions
-}
-
-// Create proof_mode specific instructions
-// Including the "canonical" proof mode instructions (the ones added by the compiler in cairo 0)
-// wich call the firt program instruction and then initiate an infinite loop.
-// And also appending the return values to the output builtin's memory segment
-fn create_proof_mode_header(builtin_count: i16, return_type_size: i16) -> Vec<Instruction> {
-    // As the output builtin is not used by cairo 1 (we forced it for this purpose), it's segment is always empty
-    // so we can start writing values directly from it's base, which is located relative to the fp before the other builtin's bases
-    let output_fp_offset: i16 = -(builtin_count + 2); // The 2 here represents the return_fp & end segments
-
-    // The pc offset where the original program should start
-    // Without this header it should start at 0, but we add 2 for each call and jump instruction (as both of them use immediate values)
-    // and also 1 for each instruction added to copy each return value into the output segment
-    let program_start_offset: i16 = 4 + return_type_size;
-
-    let mut ctx = casm! {};
-    casm_extend! {ctx,
-        call rel program_start_offset; // Begin program execution by calling the first instruction in the original program
-    };
-    // Append each return value to the output segment
-    for (i, j) in (1..return_type_size + 1).rev().enumerate() {
-        casm_extend! {ctx,
-            // [ap -j] is where each return value is located in memory
-            // [[fp + output_fp_offet] + 0] is the base of the output segment
-            [ap - j] = [[fp + output_fp_offset] + i as i16];
-        };
-    }
-    casm_extend! {ctx,
-        jmp rel 0; // Infinite loop
-    };
-    ctx.instructions
-}
-
-/// Returns the instructions to add to the beginning of the code to successfully call the main
-/// function, as well as the builtins required to execute the program.
-fn create_entry_code(
-    sierra_program_registry: &ProgramRegistry<CoreType, CoreLibfunc>,
-    casm_program: &CairoProgram,
-    type_sizes: &UnorderedHashMap<ConcreteTypeId, i16>,
-    func: &Function,
-    initial_gas: usize,
-    proof_mode: bool,
-    args: &[FuncArg],
-) -> Result<(Vec<Instruction>, Vec<BuiltinName>), Error> {
-    let mut ctx = casm! {};
-    // The builtins in the formatting expected by the runner.
-    let (builtins, builtin_offset) = get_function_builtins(func, proof_mode);
-
-    // Load all vecs to memory.
-    // Load all array args content to memory.
-    let mut array_args_data = vec![];
-    let mut ap_offset: i16 = 0;
-    for arg in args {
-        let FuncArg::Array(values) = arg else {
-            continue;
-        };
-        array_args_data.push(ap_offset);
-        casm_extend! {ctx,
-            %{ memory[ap + 0] = segments.add() %}
-            ap += 1;
-        }
-        for (i, v) in values.iter().enumerate() {
-            let arr_at = (i + 1) as i16;
-            casm_extend! {ctx,
-                [ap + 0] = (v.to_bigint());
-                [ap + 0] = [[ap - arr_at] + (i as i16)], ap++;
-            };
-        }
-        ap_offset += (1 + values.len()) as i16;
-    }
-    let mut array_args_data_iter = array_args_data.iter();
-    let after_arrays_data_offset = ap_offset;
-    let mut arg_iter = args.iter().enumerate();
-    let mut param_index = 0;
-    let mut expected_arguments_size = 0;
-    if func.signature.param_types.iter().any(|ty| {
-        get_info(sierra_program_registry, ty)
-            .map(|x| x.long_id.generic_id == SegmentArenaType::ID)
-            .unwrap_or_default()
-    }) {
-        casm_extend! {ctx,
-            // SegmentArena segment.
-            %{ memory[ap + 0] = segments.add() %}
-            // Infos segment.
-            %{ memory[ap + 1] = segments.add() %}
-            ap += 2;
-            [ap + 0] = 0, ap++;
-            // Write Infos segment, n_constructed (0), and n_destructed (0) to the segment.
-            [ap - 2] = [[ap - 3]];
-            [ap - 1] = [[ap - 3] + 1];
-            [ap - 1] = [[ap - 3] + 2];
-        }
-        ap_offset += 3;
-    }
-    for ty in func.signature.param_types.iter() {
-        let info = get_info(sierra_program_registry, ty)
-            .ok_or_else(|| Error::NoInfoForType(ty.clone()))?;
-        let generic_ty = &info.long_id.generic_id;
-        if let Some(offset) = builtin_offset.get(generic_ty) {
-            let mut offset = *offset;
-            if proof_mode {
-                // Everything is off by 2 due to the proof mode header
-                offset += 2;
-            }
-            casm_extend! {ctx,
-                [ap + 0] = [fp - offset], ap++;
-            }
-            ap_offset += 1;
-        } else if generic_ty == &SystemType::ID {
-            casm_extend! {ctx,
-                %{ memory[ap + 0] = segments.add() %}
-                ap += 1;
-            }
-            ap_offset += 1;
-        } else if generic_ty == &GasBuiltinType::ID {
-            casm_extend! {ctx,
-                [ap + 0] = initial_gas, ap++;
-            }
-            ap_offset += 1;
-        } else if generic_ty == &SegmentArenaType::ID {
-            let offset = -ap_offset + after_arrays_data_offset;
-            casm_extend! {ctx,
-                [ap + 0] = [ap + offset] + 3, ap++;
-            }
-            ap_offset += 1;
-        } else {
-            let ty_size = type_sizes[ty];
-            let param_ap_offset_end = ap_offset + ty_size;
-            expected_arguments_size += ty_size;
-            while ap_offset < param_ap_offset_end {
-                let Some((arg_index, arg)) = arg_iter.next() else {
-                    break;
-                };
-                match arg {
-                    FuncArg::Single(value) => {
-                        casm_extend! {ctx,
-                            [ap + 0] = (value.to_bigint()), ap++;
-                        }
-                        ap_offset += 1;
-                    }
-                    FuncArg::Array(values) => {
-                        let offset = -ap_offset + array_args_data_iter.next().unwrap();
-                        casm_extend! {ctx,
-                            [ap + 0] = [ap + (offset)], ap++;
-                            [ap + 0] = [ap - 1] + (values.len()), ap++;
-                        }
-                        ap_offset += 2;
-                        if ap_offset > param_ap_offset_end {
-                            return Err(Error::ArgumentUnaligned {
-                                param_index,
-                                arg_index,
-                            });
-                        }
-                    }
-                }
-            }
-            param_index += 1;
-        };
-    }
-    let actual_args_size = args
-        .iter()
-        .map(|arg| match arg {
-            FuncArg::Single(_) => 1,
-            FuncArg::Array(_) => 2,
-        })
-        .sum::<i16>();
-    if expected_arguments_size != actual_args_size {
-        return Err(Error::ArgumentsSizeMismatch {
-            expected: expected_arguments_size,
-            actual: actual_args_size,
-        });
-    }
-
-    let before_final_call = ctx.current_code_offset;
-    let final_call_size = 3;
-    let offset = final_call_size
-        + casm_program.debug_info.sierra_statement_info[func.entry_point.0].code_offset;
-
-    casm_extend! {ctx,
-        call rel offset;
-        ret;
-    }
-    assert_eq!(before_final_call + final_call_size, ctx.current_code_offset);
-
-    Ok((ctx.instructions, builtins))
-}
-
-fn get_info<'a>(
-    sierra_program_registry: &'a ProgramRegistry<CoreType, CoreLibfunc>,
-    ty: &'a cairo_lang_sierra::ids::ConcreteTypeId,
-) -> Option<&'a cairo_lang_sierra::extensions::types::TypeInfo> {
-    sierra_program_registry
-        .get_type(ty)
-        .ok()
-        .map(|ctc| ctc.info())
-}
-
-/// Creates the metadata required for a Sierra program lowering to casm.
-fn create_metadata(
-    sierra_program: &cairo_lang_sierra::program::Program,
-    metadata_config: Option<MetadataComputationConfig>,
-) -> Result<Metadata, VirtualMachineError> {
-    if let Some(metadata_config) = metadata_config {
-        calc_metadata(sierra_program, metadata_config).map_err(|err| match err {
-            MetadataError::ApChangeError(_) => VirtualMachineError::Unexpected,
-            MetadataError::CostError(_) => VirtualMachineError::Unexpected,
-        })
-    } else {
-        Ok(Metadata {
-            ap_change_info: calc_ap_changes(sierra_program, |_, _| 0)
-                .map_err(|_| VirtualMachineError::Unexpected)?,
-            gas_info: GasInfo {
-                variable_values: Default::default(),
-                function_costs: Default::default(),
-            },
-        })
-    }
-}
-
-/// Type representing the Output builtin.
-#[derive(Default)]
-pub struct OutputType {}
-impl cairo_lang_sierra::extensions::NoGenericArgsGenericType for OutputType {
-    const ID: cairo_lang_sierra::ids::GenericTypeId =
-        cairo_lang_sierra::ids::GenericTypeId::new_inline("Output");
-    const STORABLE: bool = true;
-    const DUPLICATABLE: bool = false;
-    const DROPPABLE: bool = false;
-    const ZERO_SIZED: bool = false;
-}
-
-fn get_function_builtins(
-    func: &Function,
-    proof_mode: bool,
-) -> (
-    Vec<BuiltinName>,
-    HashMap<cairo_lang_sierra::ids::GenericTypeId, i16>,
-) {
-    let entry_params = &func.signature.param_types;
-    let mut builtins = Vec::new();
-    let mut builtin_offset: HashMap<cairo_lang_sierra::ids::GenericTypeId, i16> = HashMap::new();
-    let mut current_offset = 3;
-    // Fetch builtins from the entry_params in the standard order
-    if entry_params
-        .iter()
-        .any(|ti| ti.debug_name == Some("Poseidon".into()))
-    {
-        builtins.push(BuiltinName::poseidon);
-        builtin_offset.insert(PoseidonType::ID, current_offset);
-        current_offset += 1;
-    }
-    if entry_params
-        .iter()
-        .any(|ti| ti.debug_name == Some("EcOp".into()))
-    {
-        builtins.push(BuiltinName::ec_op);
-        builtin_offset.insert(EcOpType::ID, current_offset);
-        current_offset += 1
-    }
-    if entry_params
-        .iter()
-        .any(|ti| ti.debug_name == Some("Bitwise".into()))
-    {
-        builtins.push(BuiltinName::bitwise);
-        builtin_offset.insert(BitwiseType::ID, current_offset);
-        current_offset += 1;
-    }
-    if entry_params
-        .iter()
-        .any(|ti| ti.debug_name == Some("RangeCheck".into()))
-    {
-        builtins.push(BuiltinName::range_check);
-        builtin_offset.insert(RangeCheckType::ID, current_offset);
-        current_offset += 1;
-    }
-    if entry_params
-        .iter()
-        .any(|ti| ti.debug_name == Some("Pedersen".into()))
-    {
-        builtins.push(BuiltinName::pedersen);
-        builtin_offset.insert(PedersenType::ID, current_offset);
-        current_offset += 1;
-    }
-    // Force an output builtin so that we can write the program output into it's segment
-    if proof_mode {
-        builtins.push(BuiltinName::output);
-        builtin_offset.insert(OutputType::ID, current_offset);
-    }
-    builtins.reverse();
-    (builtins, builtin_offset)
-}
-
-fn fetch_return_values(
-    return_type_size: i16,
-    return_type_id: &ConcreteTypeId,
-    vm: &VirtualMachine,
-) -> Result<Vec<MaybeRelocatable>, Error> {
-    let mut return_values = vm.get_return_values(return_type_size as usize)?;
-    // Check if this result is a Panic result
-    if return_type_id
-        .debug_name
-        .as_ref()
-        .ok_or_else(|| Error::TypeIdNoDebugName(return_type_id.clone()))?
-        .starts_with("core::panics::PanicResult::")
-    {
-        // Check the failure flag (aka first return value)
-        if return_values.first() != Some(&MaybeRelocatable::from(0)) {
-            // In case of failure, extract the error from the return values (aka last two values)
-            let panic_data_end = return_values
-                .last()
-                .ok_or(Error::FailedToExtractReturnValues)?
-                .get_relocatable()
-                .ok_or(Error::FailedToExtractReturnValues)?;
-            let panic_data_start = return_values
-                .get(return_values.len() - 2)
-                .ok_or(Error::FailedToExtractReturnValues)?
-                .get_relocatable()
-                .ok_or(Error::FailedToExtractReturnValues)?;
-            let panic_data = vm.get_integer_range(
-                panic_data_start,
-                (panic_data_end - panic_data_start).map_err(VirtualMachineError::Math)?,
-            )?;
-            return Err(Error::RunPanic(
-                panic_data.iter().map(|c| *c.as_ref()).collect(),
-            ));
-        } else {
-            if return_values.len() < 3 {
-                return Err(Error::FailedToExtractReturnValues);
-            }
-            return_values = return_values[2..].to_vec()
-        }
-    }
-    Ok(return_values)
-}
-
-// Calculates builtins' final_stack setting each stop_ptr
-// Calling this function is a must if either air_public_input or cairo_pie are needed
-fn finalize_builtins(
-    proof_mode: bool,
-    main_ret_types: &[ConcreteTypeId],
-    type_sizes: &UnorderedHashMap<ConcreteTypeId, i16>,
-    vm: &mut VirtualMachine,
-) -> Result<(), Error> {
-    // Set stop pointers for builtins so we can obtain the air public input
-    // Cairo 1 programs have other return values aside from the used builtin's final pointers, so we need to hand-pick them
-    let ret_types_sizes = main_ret_types
-        .iter()
-        .map(|id| type_sizes.get(id).cloned().unwrap_or_default());
-    let ret_types_and_sizes = main_ret_types.iter().zip(ret_types_sizes.clone());
-
-    let full_ret_types_size: i16 = ret_types_sizes.sum();
-    let mut stack_pointer = (vm.get_ap() - (full_ret_types_size as usize).saturating_sub(1))
-        .map_err(VirtualMachineError::Math)?;
-
-    // Calculate the stack_ptr for each return builtin in the return values
-    let mut builtin_name_to_stack_pointer = HashMap::new();
-    for (id, size) in ret_types_and_sizes {
-        if let Some(ref name) = id.debug_name {
-            let builtin_name = match &*name.to_string() {
-                "RangeCheck" => BuiltinName::range_check,
-                "Poseidon" => BuiltinName::poseidon,
-                "EcOp" => BuiltinName::ec_op,
-                "Bitwise" => BuiltinName::bitwise,
-                "Pedersen" => BuiltinName::pedersen,
-                "Output" => BuiltinName::output,
-                "Ecdsa" => BuiltinName::ecdsa,
-                _ => {
-                    stack_pointer.offset += size as usize;
-                    continue;
-                }
-            };
-            builtin_name_to_stack_pointer.insert(builtin_name, stack_pointer);
-        }
-        stack_pointer.offset += size as usize;
-    }
-
-    // Set stop pointer for each builtin
-    vm.builtins_final_stack_from_stack_pointer_dict(&builtin_name_to_stack_pointer, proof_mode)?;
-    Ok(())
-}
+use cairo_lang_casm::{casm, casm_extend, hints::Hint, instructions::Instruction};
+use cairo_lang_sierra::{
+    extensions::{
+        bitwise::BitwiseType,
+        core::{CoreLibfunc, CoreType},
+        ec::EcOpType,
+        gas::{CostTokenType, GasBuiltinType},
+        pedersen::PedersenType,
+        poseidon::PoseidonType,
+        range_check::RangeCheckType,
+        segment_arena::SegmentArenaType,
+        starknet::syscalls::SystemType,
+        ConcreteType, NamedType,
+    },
+    ids::ConcreteTypeId,
+    program::{Function, Program as SierraProgram},
+    program_registry::ProgramRegistry,
+};
+use cairo_lang_sierra_ap_change::calc_ap_changes;
+use cairo_lang_sierra_gas::gas_info::GasInfo;
+use cairo_lang_sierra_to_casm::{
+    compiler::{CairoProgram, SierraToCasmConfig},
+    metadata::{calc_metadata, Metadata, MetadataComputationConfig, MetadataError},
+};
+use cairo_lang_sierra_type_size::get_type_size_map;
+use cairo_lang_utils::unordered_hash_map::UnorderedHashMap;
+use cairo_proto_serde::configuration::Configuration;
+use cairo_vm::{
+    hint_processor::cairo_1_hint_processor::hint_processor::Cairo1HintProcessor,
+    serde::deserialize_program::{ApTracking, FlowTrackingData, HintParams, ReferenceManager},
+    types::{builtin_name::BuiltinName, program::Program, relocatable::MaybeRelocatable, layout_name::LayoutName},
+    vm::{
+        errors::{runner_errors::RunnerError, vm_errors::VirtualMachineError},
+        runners::cairo_runner::{CairoRunner, RunResources, RunnerMode},
+        vm_core::VirtualMachine,
+    },
+    Felt252,
+};
+use itertools::chain;
+use std::collections::HashMap;
+
+use crate::{rpc_hint_processor::Rpc1HintProcessor, Error, FuncArg};
+
+#[derive(Debug)]
+pub struct Cairo1RunConfig<'a> {
+    pub args: &'a [FuncArg],
+    pub trace_enabled: bool,
+    pub relocate_mem: bool,
+    pub layout: &'a LayoutName,
+    pub proof_mode: bool,
+    // Should be true if either air_public_input or cairo_pie_output are needed
+    // Sets builtins stop_ptr by calling `final_stack` on each builtin
+    pub finalize_builtins: bool,
+}
+
+impl Default for Cairo1RunConfig<'_> {
+    fn default() -> Self {
+        Self {
+            args: Default::default(),
+            trace_enabled: false,
+            relocate_mem: false,
+            layout: LayoutName::all_cairo,
+            proof_mode: false,
+            finalize_builtins: false,
+        }
+    }
+}
+
+// Runs a Cairo 1 program
+// Returns the runner & VM after execution + the return values
+pub fn cairo_run_program(
+    sierra_program: &SierraProgram,
+    cairo_run_config: Cairo1RunConfig,
+    configuration: &Configuration,
+    entry_func_name: &str,
+) -> Result<(CairoRunner, VirtualMachine, Vec<MaybeRelocatable>), Error> {
+    let metadata = create_metadata(sierra_program, Some(Default::default()))?;
+    let sierra_program_registry = ProgramRegistry::<CoreType, CoreLibfunc>::new(sierra_program)?;
+    let type_sizes =
+        get_type_size_map(sierra_program, &sierra_program_registry).unwrap_or_default();
+    let config = SierraToCasmConfig {
+        gas_usage_check: false,
+        max_bytecode_size: usize::MAX,
+    };
+    let casm_program =
+        cairo_lang_sierra_to_casm::compiler::compile(sierra_program, &metadata, config)?;
+
+    let main_func = find_function(sierra_program, entry_func_name)?;
+
+    let initial_gas = 9999999999999_usize;
+
+    // Modified entry code to be compatible with custom cairo1 Proof Mode.
+    // This adds code that's needed for dictionaries, adjusts ap for builtin pointers, adds initial gas for the gas builtin if needed, and sets up other necessary code for cairo1
+    let (entry_code, builtins) = create_entry_code(
+        &sierra_program_registry,
+        &casm_program,
+        &type_sizes,
+        main_func,
+        initial_gas,
+        cairo_run_config.proof_mode,
+        cairo_run_config.args,
+    )?;
+
+    // Fetch return type data
+    let return_type_id = main_func
+        .signature
+        .ret_types
+        .last()
+        .ok_or(Error::NoRetTypesInSignature)?;
+    let return_type_size = type_sizes
+        .get(return_type_id)
+        .cloned()
+        .ok_or_else(|| Error::NoTypeSizeForId(return_type_id.clone()))?;
+
+    // This footer is used by lib funcs
+    let libfunc_footer = create_code_footer();
+
+    // Header used to initiate the infinite loop after executing the program
+    // Also appends return values to output segment
+    let proof_mode_header = if cairo_run_config.proof_mode {
+        create_proof_mode_header(builtins.len() as i16, return_type_size)
+    } else {
+        casm! {}.instructions
+    };
+
+    // This is the program we are actually running/proving
+    // With (embedded proof mode), cairo1 header and the libfunc footer
+    let instructions = chain!(
+        proof_mode_header.iter(),
+        entry_code.iter(),
+        casm_program.instructions.iter(),
+        libfunc_footer.iter(),
+    );
+
+    let (processor_hints, program_hints) = build_hints_vec(instructions.clone());
+
+    let hint_processor = Cairo1HintProcessor::new(&processor_hints, RunResources::default());
+    let mut hint_processor = Rpc1HintProcessor::new(hint_processor, configuration)?;
+
+    let data: Vec<MaybeRelocatable> = instructions
+        .flat_map(|inst| inst.assemble().encode())
+        .map(|x| Felt252::from(&x))
+        .map(MaybeRelocatable::from)
+        .collect();
+
+    let data_len = data.len();
+
+    let program = if cairo_run_config.proof_mode {
+        Program::new_for_proof(
+            builtins,
+            data,
+            0,
+            // Proof mode is on top
+            // jmp rel 0 is on PC == 2
+            2,
+            program_hints,
+            ReferenceManager {
+                references: Vec::new(),
+            },
+            HashMap::new(),
+            vec![],
+            None,
+        )?
+    } else {
+        Program::new(
+            builtins,
+            data,
+            Some(0),
+            program_hints,
+            ReferenceManager {
+                references: Vec::new(),
+            },
+            HashMap::new(),
+            vec![],
+            None,
+        )?
+    };
+
+    let runner_mode = if cairo_run_config.proof_mode {
+        RunnerMode::ProofModeCairo1
+    } else {
+        RunnerMode::ExecutionMode
+    };
+
+    let mut runner = CairoRunner::new_v2(&program, *cairo_run_config.layout, runner_mode)?;
+    let mut vm = VirtualMachine::new(cairo_run_config.trace_enabled);
+    let end = runner.initialize(&mut vm, cairo_run_config.proof_mode)?;
+
+    additional_initialization(&mut vm, data_len)?;
+
+    // Run it until the end / infinite loop in proof_mode
+    runner.run_until_pc(end, &mut vm, &mut hint_processor)?;
+    if cairo_run_config.proof_mode {
+        // As we will be inserting the return values into the output segment after running the main program (right before the infinite loop) the computed size for the output builtin will be 0
+        // We need to manually set the segment size for the output builtin's segment so memory hole counting doesn't fail due to having a higher accessed address count than the segment's size
+        vm.segments
+            .segment_sizes
+            .insert(2, return_type_size as usize);
+    }
+    runner.end_run(false, false, &mut vm, &mut hint_processor)?;
+
+    // Fetch return values
+    let return_values = fetch_return_values(return_type_size, return_type_id, &vm)?;
+
+    // Set stop pointers for builtins so we can obtain the air public input
+    if cairo_run_config.finalize_builtins {
+        finalize_builtins(
+            cairo_run_config.proof_mode,
+            &main_func.signature.ret_types,
+            &type_sizes,
+            &mut vm,
+        )?;
+
+        // Build execution public memory
+        if cairo_run_config.proof_mode {
+            // As the output builtin is not used by the program we need to compute it's stop ptr manually
+            vm.set_output_stop_ptr_offset(return_type_size as usize);
+
+            runner.finalize_segments(&mut vm)?;
+        }
+    }
+
+    runner.relocate(&mut vm, true)?;
+
+    Ok((runner, vm, return_values))
+}
+
+fn additional_initialization(vm: &mut VirtualMachine, data_len: usize) -> Result<(), Error> {
+    // Create the builtin cost segment
+    let builtin_cost_segment = vm.add_memory_segment();
+    for token_type in CostTokenType::iter_precost() {
+        vm.insert_value(
+            (builtin_cost_segment + (token_type.offset_in_builtin_costs() as usize))
+                .map_err(VirtualMachineError::Math)?,
+            Felt252::default(),
+        )?
+    }
+    // Put a pointer to the builtin cost segment at the end of the program (after the
+    // additional `ret` statement).
+    vm.insert_value(
+        (vm.get_pc() + data_len).map_err(VirtualMachineError::Math)?,
+        builtin_cost_segment,
+    )?;
+
+    Ok(())
+}
+
+#[allow(clippy::type_complexity)]
+fn build_hints_vec<'b>(
+    instructions: impl Iterator<Item = &'b Instruction>,
+) -> (Vec<(usize, Vec<Hint>)>, HashMap<usize, Vec<HintParams>>) {
+    let mut hints: Vec<(usize, Vec<Hint>)> = Vec::new();
+    let mut program_hints: HashMap<usize, Vec<HintParams>> = HashMap::new();
+
+    let mut hint_offset = 0;
+
+    for instruction in instructions {
+        if !instruction.hints.is_empty() {
+            hints.push((hint_offset, instruction.hints.clone()));
+            program_hints.insert(
+                hint_offset,
+                vec![HintParams {
+                    code: hint_offset.to_string(),
+                    accessible_scopes: Vec::new(),
+                    flow_tracking_data: FlowTrackingData {
+                        ap_tracking: ApTracking::default(),
+                        reference_ids: HashMap::new(),
+                    },
+                }],
+            );
+        }
+        hint_offset += instruction.body.op_size();
+    }
+    (hints, program_hints)
+}
+
+/// Finds first function ending with `name_suffix`.
+fn find_function<'a>(
+    sierra_program: &'a SierraProgram,
+    name_suffix: &'a str,
+) -> Result<&'a Function, RunnerError> {
+    sierra_program
+        .funcs
+        .iter()
+        .find(|f| {
+            if let Some(name) = &f.id.debug_name {
+                name.ends_with(name_suffix)
+            } else {
+                false
+            }
+        })
+        .ok_or_else(|| RunnerError::MissingMain)
+}
+
+/// Creates a list of instructions that will be appended to the program's bytecode.
+fn create_code_footer() -> Vec<Instruction> {
+    casm! {
+        // Add a `ret` instruction used in libfuncs that retrieve the current value of the `fp`
+        // and `pc` registers.
+        ret;
+    }
+    .instructions
+}
+
+// Create proof_mode specific instructions
+// Including the "canonical" proof mode instructions (the ones added by the compiler in cairo 0)
+// wich call the firt program instruction and then initiate an infinite loop.
+// And also appending the return values to the output builtin's memory segment
+fn create_proof_mode_header(builtin_count: i16, return_type_size: i16) -> Vec<Instruction> {
+    // As the output builtin is not used by cairo 1 (we forced it for this purpose), it's segment is always empty
+    // so we can start writing values directly from it's base, which is located relative to the fp before the other builtin's bases
+    let output_fp_offset: i16 = -(builtin_count + 2); // The 2 here represents the return_fp & end segments
+
+    // The pc offset where the original program should start
+    // Without this header it should start at 0, but we add 2 for each call and jump instruction (as both of them use immediate values)
+    // and also 1 for each instruction added to copy each return value into the output segment
+    let program_start_offset: i16 = 4 + return_type_size;
+
+    let mut ctx = casm! {};
+    casm_extend! {ctx,
+        call rel program_start_offset; // Begin program execution by calling the first instruction in the original program
+    };
+    // Append each return value to the output segment
+    for (i, j) in (1..return_type_size + 1).rev().enumerate() {
+        casm_extend! {ctx,
+            // [ap -j] is where each return value is located in memory
+            // [[fp + output_fp_offet] + 0] is the base of the output segment
+            [ap - j] = [[fp + output_fp_offset] + i as i16];
+        };
+    }
+    casm_extend! {ctx,
+        jmp rel 0; // Infinite loop
+    };
+    ctx.instructions
+}
+
+/// Returns the instructions to add to the beginning of the code to successfully call the main
+/// function, as well as the builtins required to execute the program.
+fn create_entry_code(
+    sierra_program_registry: &ProgramRegistry<CoreType, CoreLibfunc>,
+    casm_program: &CairoProgram,
+    type_sizes: &UnorderedHashMap<ConcreteTypeId, i16>,
+    func: &Function,
+    initial_gas: usize,
+    proof_mode: bool,
+    args: &[FuncArg],
+) -> Result<(Vec<Instruction>, Vec<BuiltinName>), Error> {
+    let mut ctx = casm! {};
+    // The builtins in the formatting expected by the runner.
+    let (builtins, builtin_offset) = get_function_builtins(func, proof_mode);
+
+    // Load all vecs to memory.
+    // Load all array args content to memory.
+    let mut array_args_data = vec![];
+    let mut ap_offset: i16 = 0;
+    for arg in args {
+        let FuncArg::Array(values) = arg else {
+            continue;
+        };
+        array_args_data.push(ap_offset);
+        casm_extend! {ctx,
+            %{ memory[ap + 0] = segments.add() %}
+            ap += 1;
+        }
+        for (i, v) in values.iter().enumerate() {
+            let arr_at = (i + 1) as i16;
+            casm_extend! {ctx,
+                [ap + 0] = (v.to_bigint());
+                [ap + 0] = [[ap - arr_at] + (i as i16)], ap++;
+            };
+        }
+        ap_offset += (1 + values.len()) as i16;
+    }
+    let mut array_args_data_iter = array_args_data.iter();
+    let after_arrays_data_offset = ap_offset;
+    let mut arg_iter = args.iter().enumerate();
+    let mut param_index = 0;
+    let mut expected_arguments_size = 0;
+    if func.signature.param_types.iter().any(|ty| {
+        get_info(sierra_program_registry, ty)
+            .map(|x| x.long_id.generic_id == SegmentArenaType::ID)
+            .unwrap_or_default()
+    }) {
+        casm_extend! {ctx,
+            // SegmentArena segment.
+            %{ memory[ap + 0] = segments.add() %}
+            // Infos segment.
+            %{ memory[ap + 1] = segments.add() %}
+            ap += 2;
+            [ap + 0] = 0, ap++;
+            // Write Infos segment, n_constructed (0), and n_destructed (0) to the segment.
+            [ap - 2] = [[ap - 3]];
+            [ap - 1] = [[ap - 3] + 1];
+            [ap - 1] = [[ap - 3] + 2];
+        }
+        ap_offset += 3;
+    }
+    for ty in func.signature.param_types.iter() {
+        let info = get_info(sierra_program_registry, ty)
+            .ok_or_else(|| Error::NoInfoForType(ty.clone()))?;
+        let generic_ty = &info.long_id.generic_id;
+        if let Some(offset) = builtin_offset.get(generic_ty) {
+            let mut offset = *offset;
+            if proof_mode {
+                // Everything is off by 2 due to the proof mode header
+                offset += 2;
+            }
+            casm_extend! {ctx,
+                [ap + 0] = [fp - offset], ap++;
+            }
+            ap_offset += 1;
+        } else if generic_ty == &SystemType::ID {
+            casm_extend! {ctx,
+                %{ memory[ap + 0] = segments.add() %}
+                ap += 1;
+            }
+            ap_offset += 1;
+        } else if generic_ty == &GasBuiltinType::ID {
+            casm_extend! {ctx,
+                [ap + 0] = initial_gas, ap++;
+            }
+            ap_offset += 1;
+        } else if generic_ty == &SegmentArenaType::ID {
+            let offset = -ap_offset + after_arrays_data_offset;
+            casm_extend! {ctx,
+                [ap + 0] = [ap + offset] + 3, ap++;
+            }
+            ap_offset += 1;
+        } else {
+            let ty_size = type_sizes[ty];
+            let param_ap_offset_end = ap_offset + ty_size;
+            expected_arguments_size += ty_size;
+            while ap_offset < param_ap_offset_end {
+                let Some((arg_index, arg)) = arg_iter.next() else {
+                    break;
+                };
+                match arg {
+                    FuncArg::Single(value) => {
+                        casm_extend! {ctx,
+                            [ap + 0] = (value.to_bigint()), ap++;
+                        }
+                        ap_offset += 1;
+                    }
+                    FuncArg::Array(values) => {
+                        let offset = -ap_offset + array_args_data_iter.next().unwrap();
+                        casm_extend! {ctx,
+                            [ap + 0] = [ap + (offset)], ap++;
+                            [ap + 0] = [ap - 1] + (values.len()), ap++;
+                        }
+                        ap_offset += 2;
+                        if ap_offset > param_ap_offset_end {
+                            return Err(Error::ArgumentUnaligned {
+                                param_index,
+                                arg_index,
+                            });
+                        }
+                    }
+                }
+            }
+            param_index += 1;
+        };
+    }
+    let actual_args_size = args
+        .iter()
+        .map(|arg| match arg {
+            FuncArg::Single(_) => 1,
+            FuncArg::Array(_) => 2,
+        })
+        .sum::<i16>();
+    if expected_arguments_size != actual_args_size {
+        return Err(Error::ArgumentsSizeMismatch {
+            expected: expected_arguments_size,
+            actual: actual_args_size,
+        });
+    }
+
+    let before_final_call = ctx.current_code_offset;
+    let final_call_size = 3;
+    let offset = final_call_size
+        + casm_program.debug_info.sierra_statement_info[func.entry_point.0].code_offset;
+
+    casm_extend! {ctx,
+        call rel offset;
+        ret;
+    }
+    assert_eq!(before_final_call + final_call_size, ctx.current_code_offset);
+
+    Ok((ctx.instructions, builtins))
+}
+
+fn get_info<'a>(
+    sierra_program_registry: &'a ProgramRegistry<CoreType, CoreLibfunc>,
+    ty: &'a cairo_lang_sierra::ids::ConcreteTypeId,
+) -> Option<&'a cairo_lang_sierra::extensions::types::TypeInfo> {
+    sierra_program_registry
+        .get_type(ty)
+        .ok()
+        .map(|ctc| ctc.info())
+}
+
+/// Creates the metadata required for a Sierra program lowering to casm.
+fn create_metadata(
+    sierra_program: &cairo_lang_sierra::program::Program,
+    metadata_config: Option<MetadataComputationConfig>,
+) -> Result<Metadata, VirtualMachineError> {
+    if let Some(metadata_config) = metadata_config {
+        calc_metadata(sierra_program, metadata_config).map_err(|err| match err {
+            MetadataError::ApChangeError(_) => VirtualMachineError::Unexpected,
+            MetadataError::CostError(_) => VirtualMachineError::Unexpected,
+        })
+    } else {
+        Ok(Metadata {
+            ap_change_info: calc_ap_changes(sierra_program, |_, _| 0)
+                .map_err(|_| VirtualMachineError::Unexpected)?,
+            gas_info: GasInfo {
+                variable_values: Default::default(),
+                function_costs: Default::default(),
+            },
+        })
+    }
+}
+
+/// Type representing the Output builtin.
+#[derive(Default)]
+pub struct OutputType {}
+impl cairo_lang_sierra::extensions::NoGenericArgsGenericType for OutputType {
+    const ID: cairo_lang_sierra::ids::GenericTypeId =
+        cairo_lang_sierra::ids::GenericTypeId::new_inline("Output");
+    const STORABLE: bool = true;
+    const DUPLICATABLE: bool = false;
+    const DROPPABLE: bool = false;
+    const ZERO_SIZED: bool = false;
+}
+
+fn get_function_builtins(
+    func: &Function,
+    proof_mode: bool,
+) -> (
+    Vec<BuiltinName>,
+    HashMap<cairo_lang_sierra::ids::GenericTypeId, i16>,
+) {
+    let entry_params = &func.signature.param_types;
+    let mut builtins = Vec::new();
+    let mut builtin_offset: HashMap<cairo_lang_sierra::ids::GenericTypeId, i16> = HashMap::new();
+    let mut current_offset = 3;
+    // Fetch builtins from the entry_params in the standard order
+    if entry_params
+        .iter()
+        .any(|ti| ti.debug_name == Some("Poseidon".into()))
+    {
+        builtins.push(BuiltinName::poseidon);
+        builtin_offset.insert(PoseidonType::ID, current_offset);
+        current_offset += 1;
+    }
+    if entry_params
+        .iter()
+        .any(|ti| ti.debug_name == Some("EcOp".into()))
+    {
+        builtins.push(BuiltinName::ec_op);
+        builtin_offset.insert(EcOpType::ID, current_offset);
+        current_offset += 1
+    }
+    if entry_params
+        .iter()
+        .any(|ti| ti.debug_name == Some("Bitwise".into()))
+    {
+        builtins.push(BuiltinName::bitwise);
+        builtin_offset.insert(BitwiseType::ID, current_offset);
+        current_offset += 1;
+    }
+    if entry_params
+        .iter()
+        .any(|ti| ti.debug_name == Some("RangeCheck".into()))
+    {
+        builtins.push(BuiltinName::range_check);
+        builtin_offset.insert(RangeCheckType::ID, current_offset);
+        current_offset += 1;
+    }
+    if entry_params
+        .iter()
+        .any(|ti| ti.debug_name == Some("Pedersen".into()))
+    {
+        builtins.push(BuiltinName::pedersen);
+        builtin_offset.insert(PedersenType::ID, current_offset);
+        current_offset += 1;
+    }
+    // Force an output builtin so that we can write the program output into it's segment
+    if proof_mode {
+        builtins.push(BuiltinName::output);
+        builtin_offset.insert(OutputType::ID, current_offset);
+    }
+    builtins.reverse();
+    (builtins, builtin_offset)
+}
+
+fn fetch_return_values(
+    return_type_size: i16,
+    return_type_id: &ConcreteTypeId,
+    vm: &VirtualMachine,
+) -> Result<Vec<MaybeRelocatable>, Error> {
+    let mut return_values = vm.get_return_values(return_type_size as usize)?;
+    // Check if this result is a Panic result
+    if return_type_id
+        .debug_name
+        .as_ref()
+        .ok_or_else(|| Error::TypeIdNoDebugName(return_type_id.clone()))?
+        .starts_with("core::panics::PanicResult::")
+    {
+        // Check the failure flag (aka first return value)
+        if return_values.first() != Some(&MaybeRelocatable::from(0)) {
+            // In case of failure, extract the error from the return values (aka last two values)
+            let panic_data_end = return_values
+                .last()
+                .ok_or(Error::FailedToExtractReturnValues)?
+                .get_relocatable()
+                .ok_or(Error::FailedToExtractReturnValues)?;
+            let panic_data_start = return_values
+                .get(return_values.len() - 2)
+                .ok_or(Error::FailedToExtractReturnValues)?
+                .get_relocatable()
+                .ok_or(Error::FailedToExtractReturnValues)?;
+            let panic_data = vm.get_integer_range(
+                panic_data_start,
+                (panic_data_end - panic_data_start).map_err(VirtualMachineError::Math)?,
+            )?;
+            return Err(Error::RunPanic(
+                panic_data.iter().map(|c| *c.as_ref()).collect(),
+            ));
+        } else {
+            if return_values.len() < 3 {
+                return Err(Error::FailedToExtractReturnValues);
+            }
+            return_values = return_values[2..].to_vec()
+        }
+    }
+    Ok(return_values)
+}
+
+// Calculates builtins' final_stack setting each stop_ptr
+// Calling this function is a must if either air_public_input or cairo_pie are needed
+fn finalize_builtins(
+    proof_mode: bool,
+    main_ret_types: &[ConcreteTypeId],
+    type_sizes: &UnorderedHashMap<ConcreteTypeId, i16>,
+    vm: &mut VirtualMachine,
+) -> Result<(), Error> {
+    // Set stop pointers for builtins so we can obtain the air public input
+    // Cairo 1 programs have other return values aside from the used builtin's final pointers, so we need to hand-pick them
+    let ret_types_sizes = main_ret_types
+        .iter()
+        .map(|id| type_sizes.get(id).cloned().unwrap_or_default());
+    let ret_types_and_sizes = main_ret_types.iter().zip(ret_types_sizes.clone());
+
+    let full_ret_types_size: i16 = ret_types_sizes.sum();
+    let mut stack_pointer = (vm.get_ap() - (full_ret_types_size as usize).saturating_sub(1))
+        .map_err(VirtualMachineError::Math)?;
+
+    // Calculate the stack_ptr for each return builtin in the return values
+    let mut builtin_name_to_stack_pointer = HashMap::new();
+    for (id, size) in ret_types_and_sizes {
+        if let Some(ref name) = id.debug_name {
+            let builtin_name = match &*name.to_string() {
+                "RangeCheck" => BuiltinName::range_check,
+                "Poseidon" => BuiltinName::poseidon,
+                "EcOp" => BuiltinName::ec_op,
+                "Bitwise" => BuiltinName::bitwise,
+                "Pedersen" => BuiltinName::pedersen,
+                "Output" => BuiltinName::output,
+                "Ecdsa" => BuiltinName::ecdsa,
+                _ => {
+                    stack_pointer.offset += size as usize;
+                    continue;
+                }
+            };
+            builtin_name_to_stack_pointer.insert(builtin_name, stack_pointer);
+        }
+        stack_pointer.offset += size as usize;
+    }
+
+    // Set stop pointer for each builtin
+    vm.builtins_final_stack_from_stack_pointer_dict(&builtin_name_to_stack_pointer, proof_mode)?;
+    Ok(())
+}